// SPDX-License-Identifier: MIT
// SPDX-FileCopyrightText: © 2025 David Osipov <personal@david-osipov.vision>

/**
 * A library of general-purpose security utilities, hardened and built according
 * to a strict security constitution. It provides primitives for timing-safe
 * comparison, best-effort secure memory wiping, and safe logging.
 * @module
 */

/*
 * NOTE: This file performs a small number of intentional, well-audited
 * mutations and uses short, commonly-understood abbreviations for internal
 * helper names (e.g. "dev" for development-only helpers). Renaming these
 * identifiers risks larger refactors across the codebase and obscures the
 * intent in security-critical helpers. We therefore selectively disable the
 * `unicorn/prevent-abbreviations` rule for this file. Other rules are
 * handled with narrowly-scoped disables where mutation is required.
 */
/* eslint-disable unicorn/prevent-abbreviations */
/*
 * The helpers in this file intentionally perform a very small number of
 * well-audited mutations (lifecycle flags, telemetry registration, and
 * efficient buffer wiping). We prefer narrow, inline disables next to the
 * actual mutation sites rather than blanket file-level disables. The file
 * keeps minimal and behavior-preserving edits only.
 */

import {
  InvalidParameterError,
  CryptoUnavailableError,
  IllegalStateError,
  sanitizeErrorForLogs,
} from "./errors";
import { ensureCrypto } from "./state";
import { environment, isDevelopment } from "./environment";
import { SHARED_ENCODER } from "./encoding";
import { setDevLogger } from "./dev-logger";
import { getLoggingConfig } from "./config";

// Type definitions for cross-platform compatibility
interface GlobalWithBuffer {
  readonly Buffer?: {
    readonly isBuffer: (obj: unknown) => obj is Buffer;
  };
}

interface GlobalWithTypedArrays {
  readonly BigInt64Array?: new (length: number) => BigInt64Array;
  readonly BigUint64Array?: new (length: number) => BigUint64Array;
}

interface BufferLike {
  readonly constructor?: { readonly name: string };
}

interface TypedArrayWithFill {
  readonly fill?: (value: number) => unknown;
}

interface GlobalWithSharedArrayBuffer {
  readonly SharedArrayBuffer?: new (length: number) => SharedArrayBuffer;
}

// --- Telemetry ---

/**
 * Defines the shape of a function that can be registered to receive telemetry events.
 */
export type TelemetryHook = (
  name: string,
  value?: number,
  tags?: Record<string, string>,
) => void;

/**
 * A zero-argument callback function that unregisters a previously registered hook.
 */
type UnregisterCallback = () => void;

/* eslint-disable-next-line functional/no-let -- telemetry hook must be mutable for register/unregister */
let telemetryHook: TelemetryHook | undefined;

/**
 * Sanitizes telemetry tags against an allowlist to prevent accidental leakage of sensitive data.
 * @private
 */
function sanitizeMetricTags(
  tags?: Readonly<Record<string, string>>,
): Record<string, string> | undefined {
  if (!tags) return undefined;
  const allow = new Set(["reason", "strict", "requireCrypto", "subtlePresent"]);

  const obj = Object.entries(tags).reduce(
    (acc, [key, value]) => {
      if (!allow.has(key)) return acc;
      return { ...acc, [key]: String(value).slice(0, 64) };
    },
    {} as Record<string, string>,
  );

  return Object.keys(obj).length > 0 ? obj : undefined;
}

/**
 * Registers a telemetry hook for the library. This MUST be called only once.
 * @param hook The telemetry function to call when metrics are emitted.
 * @returns A callback function to unregister the hook.
 * @throws {IllegalStateError} If the telemetry hook has already been registered.
 * @throws {InvalidParameterError} If the provided hook is not a function.
 */
export function registerTelemetry(hook: TelemetryHook): UnregisterCallback {
  if (telemetryHook) {
    throw new IllegalStateError("Telemetry hook has already been registered.");
  }
  if (typeof hook !== "function") {
    throw new InvalidParameterError("Telemetry hook must be a function.");
  }
  telemetryHook = hook;

  return () => {
    if (telemetryHook === hook) telemetryHook = undefined;
  };
}

/**
 * Safely invokes the registered telemetry hook with sanitized tags, catching any
 * errors to prevent them from affecting the library's execution.
 * @private
 */
function safeEmitMetric(
  name: string,
  value?: number,
  tags?: Record<string, string>,
): void {
  const hook = telemetryHook;
  if (!hook) return;
  try {
    hook(name, value, sanitizeMetricTags(tags));
  } catch (error) {
    secureDevLog(
      "error",
      "telemetry-wrapper",
      "User-provided telemetry hook threw an error.",
      { error },
    );
  }
}

/**
 * Checks if the environment is configured for strict security mode.
 * @private
 */
function isSecurityStrict(): boolean {
  try {
    if (typeof process === "undefined") return false;
    const env = process.env as Record<string, string> | undefined;
    return env?.["SECURITY_STRICT"] === "1";
  } catch {
    return false;
  }
}

// --- Parameter Validation ---

/**
 * Validates that a value is an integer within a specified range.
 * @param value The numeric value to validate.
 * @param parameterName The name of the parameter being validated.
 * @param min The minimum allowed integer value.
 * @param max The maximum allowed integer value.
 * @throws {InvalidParameterError} If validation fails.
 */
export function validateNumericParam(
  value: number,
  parameterName: string,
  min: number,
  max: number,
): void {
  if (
    typeof value !== "number" ||
    !Number.isInteger(value) ||
    value < min ||
    value > max
  ) {
    throw new InvalidParameterError(
      `${parameterName} must be an integer between ${min} and ${max}.`,
    );
  }
}

/**
 * Validates that a value is a number between 0 and 1, inclusive.
 * @param probability The value to validate.
 * @throws {InvalidParameterError} If validation fails.
 */
export function validateProbability(probability: number): void {
  if (
    typeof probability !== "number" ||
    !(probability >= 0 && probability <= 1)
  ) {
    throw new InvalidParameterError(
      `Probability must be a number between 0 and 1.`,
    );
  }
}

// --- Secure Wiping ---

/**
 * Attempts to zero out the provided typed array view.
 *
 * ⚠️  IMPORTANT SECURITY NOTE: This is BEST-EFFORT ONLY. JavaScript's memory
 * model and garbage collector provide no guarantees that all copies of the
 * data will be removed from memory. For strong secrecy, use non-extractable
 * CryptoKey objects or the `createSecureZeroingBuffer` helper.
 *
 * @param typedArray - The typed array view to zero out.
 * @param options - Configuration options.
 * @param options.forbidShared - If true (default), throws an error if the view is backed by a SharedArrayBuffer.
 * @returns true if wipe attempts completed without thrown errors, false otherwise.
 */
export function secureWipe(
  typedArray: ArrayBufferView | undefined,
  options?: { readonly forbidShared?: boolean },
): boolean {
  if (!typedArray) return true;
  if (typedArray.byteLength === 0) return true;
  const forbidShared = options?.forbidShared !== false;

  // Cross-realm SAB detection
  const isShared = (() => {
    try {
      const buf = typedArray.buffer as BufferLike;
      const tag = Object.prototype.toString.call(buf);
      const globalWithSAB = globalThis as GlobalWithSharedArrayBuffer;
      return (
        typeof globalWithSAB.SharedArrayBuffer !== "undefined" &&
        (tag === "[object SharedArrayBuffer]" ||
          buf.constructor?.name === "SharedArrayBuffer")
      );
    } catch {
      return false;
    }
  })();

  if (forbidShared && isShared) {
    if (isDevelopment()) {
      secureDevLog(
        "error",
        "secureWipe",
        "SharedArrayBuffer is not allowed for wiping",
        {
          isShared: true,
        },
      );
    }
    safeEmitMetric("secureWipe.blocked", 1, { reason: "shared" });
    return false;
  }

  if (isDevelopment() && typedArray.byteLength > 1024) {
    secureDevLog(
      "warn",
      "secureWipe",
      "Wiping a large buffer (>1KB). Prefer non-extractable CryptoKey objects.",
      { size: typedArray.byteLength },
    );
  }

  try {
    // Try strategies in order of preference
    return (
      tryNodeBufferWipe(typedArray) ||
      tryDataViewWipe(typedArray) ||
      tryBigIntWipe(typedArray) ||
      tryGenericFillWipe(typedArray) ||
      tryByteWiseWipe(typedArray)
    );
  } catch (err) {
    if (isDevelopment()) {
      secureDevLog("error", "secureWipe", "Wipe failed", {
        error: sanitizeErrorForLogs(err),
      });
    }
    safeEmitMetric("secureWipe.error", 1, { reason: "exception" });
    return false;
  }
}

/**
 * Attempts to wipe using Node.js Buffer.fill(0).
 */
function tryNodeBufferWipe(typedArray: ArrayBufferView): boolean {
  const maybeBuffer = typedArray as unknown as TypedArrayWithFill;
  const globalWithBuffer = globalThis as GlobalWithBuffer;
  const isNodeBuffer =
    typeof globalWithBuffer.Buffer !== "undefined" &&
    typeof globalWithBuffer.Buffer.isBuffer === "function" &&
    globalWithBuffer.Buffer.isBuffer(typedArray);

  if (isNodeBuffer && typeof maybeBuffer.fill === "function") {
    maybeBuffer.fill(0);
    safeEmitMetric("secureWipe.ok", 1, { strategy: "node-buffer" });
    return true;
  }
  return false;
}

/**
 * Attempts to wipe using DataView chunked zeroing.
 */
function tryDataViewWipe(typedArray: ArrayBufferView): boolean {
  try {
    const view = new DataView(
      typedArray.buffer,
      typedArray.byteOffset,
      typedArray.byteLength,
    );

    // loop counter mutation is intentional for chunked DataView writes
    // eslint-disable-next-line functional/no-let -- loop counter required for chunked wipe
    let i = 0;
    const n = view.byteLength;
    const STEP32 = 4;
    for (; i + STEP32 <= n; i += STEP32) view.setUint32(i, 0, true);
    for (; i < n; i++) view.setUint8(i, 0);
    safeEmitMetric("secureWipe.ok", 1, { strategy: "dataview" });
    return true;
  } catch (_error) {
    // DataView creation or access failed, try next strategy
    // Log sanitized error in development to aid debugging but don't expose raw error contents
    if (isDevelopment()) {
      secureDevLog(
        "warn",
        "secureWipe",
        "DataView wipe failed, falling back to alternative wipe",
        {
          error: sanitizeErrorForLogs(_error),
        },
      );
    }

    return false;
  }
}

/**
 * Attempts to wipe BigInt typed arrays.
 */
function tryBigIntWipe(typedArray: ArrayBufferView): boolean {
  const globalWithTypedArrays = globalThis as GlobalWithTypedArrays;
  if (
    (globalWithTypedArrays.BigInt64Array &&
      typedArray instanceof globalWithTypedArrays.BigInt64Array) ||
    (globalWithTypedArrays.BigUint64Array &&
      typedArray instanceof globalWithTypedArrays.BigUint64Array)
  ) {
    // Model the typed array as readonly for safety in types, but perform an
    // intentional in-place wipe below. Place a narrow eslint-disable directly
    // on the assignment to avoid broad/unused disables elsewhere in the file.
    const ta = typedArray as unknown as {
      readonly length: number;
      readonly [index: number]: bigint;
    };

    // eslint-disable-next-line functional/no-let -- loop counter required for BigInt wipe
    for (let i = 0; i < ta.length; i++) {
      // eslint-disable-next-line functional/immutable-data,functional/prefer-readonly-type -- intentional in-place wipe of BigInt typed array for security
      (ta as unknown as { [index: number]: bigint })[i] = 0n;
    }
    safeEmitMetric("secureWipe.ok", 1, { strategy: "bigint" });
    return true;
  }
  return false;
}

/**
 * Attempts to wipe using generic typed-array .fill(0).
 */
function tryGenericFillWipe(typedArray: ArrayBufferView): boolean {
  const generic = typedArray as unknown as TypedArrayWithFill;
  if (typeof generic.fill === "function") {
    generic.fill(0);
    safeEmitMetric("secureWipe.ok", 1, { strategy: "generic-fill" });
    return true;
  }
  return false;
}

/**
 * Attempts to wipe using last-resort byte-wise zeroing.
 */
function tryByteWiseWipe(typedArray: ArrayBufferView): boolean {
  const u8 = new Uint8Array(
    typedArray.buffer,
    typedArray.byteOffset,
    typedArray.byteLength,
  );

  // eslint-disable-next-line functional/no-let, functional/immutable-data -- loop counter and in-place wipe required for secure zeroing
  for (let i = 0; i < u8.length; i++) u8[i] = 0;
  safeEmitMetric("secureWipe.ok", 1, { strategy: "u8-loop" });
  return true;
}

/**
 * @deprecated Use `createSecureZeroingBuffer` for a safer, lifecycle-aware API that helps prevent use-after-free errors.
 * @param length Length of the array to create.
 * @returns A new Uint8Array.
 */
export function createSecureZeroingArray(length: number): Uint8Array {
  validateNumericParam(length, "length", 1, 4096);
  return new Uint8Array(length);
}

/**
 * Creates a secure buffer for short-lived secret material, bundled with a
 * function to securely wipe it. This pattern enforces a secure lifecycle,
 * making it the recommended way to handle sensitive data in memory.
 *
 * @example
 * const secret = createSecureZeroingBuffer(32);
 * try {
 *   const keyMaterial = secret.get();
 *   // ... use keyMaterial
 * } finally {
 *   secret.free();
 * }
 *
 * @param length Length of the buffer to create.
 * @returns An object with methods to safely access and free the buffer.
 */
export function createSecureZeroingBuffer(length: number): {
  readonly get: () => Uint8Array;
  readonly free: () => boolean;
  readonly isFreed: () => boolean;
} {
  validateNumericParam(length, "length", 1, 4096);
  const view = new Uint8Array(length);

  // eslint-disable-next-line functional/no-let -- mutable lifecycle flag for secure buffer
  let freed = false;
  return {
    get() {
      if (freed) {
        throw new IllegalStateError("Secure buffer has already been freed.");
      }
      return view;
    },
    free() {
      if (freed) return true; // Idempotent free
      const ok = secureWipe(view);
      freed = true;
      return ok;
    },
    isFreed() {
      return freed;
    },
  };
}

// --- Timing-Safe Comparison ---

/** Default maximum character length for timing-safe comparisons to prevent DoS attacks. */
export const MAX_COMPARISON_LENGTH = 4096;
/** Default maximum raw character length before Unicode normalization. */
export const MAX_RAW_INPUT_LENGTH = MAX_COMPARISON_LENGTH;

/**
 * Validates and normalizes input strings for secure comparison.
 * @private
 */
function validateAndNormalizeInputs(
  a: string | undefined,
  b: string | undefined,
): { readonly sa: string; readonly sb: string } {
  if (a === undefined || b === undefined) {
    throw new InvalidParameterError("Both inputs must be defined strings.");
  }

  const aStr = String(a);
  const bStr = String(b);

  if (
    aStr.length > MAX_RAW_INPUT_LENGTH ||
    bStr.length > MAX_RAW_INPUT_LENGTH
  ) {
    throw new InvalidParameterError(
      `Input length cannot exceed ${MAX_RAW_INPUT_LENGTH} characters.`,
    );
  }

  const sa: string = aStr.normalize("NFC");
  const sb: string = bStr.normalize("NFC");

  if (sa.length > MAX_COMPARISON_LENGTH || sb.length > MAX_COMPARISON_LENGTH) {
    throw new InvalidParameterError(
      `Input length cannot exceed ${MAX_COMPARISON_LENGTH} characters.`,
    );
  }

  return { sa, sb };
}

/**
 * Performs a constant-time string comparison to prevent timing attacks.
 * The function will always take the same amount of time for inputs up to
 * `MAX_COMPARISON_LENGTH`, regardless of where the first difference occurs.
 *
 * @param a The first string to compare.
 * @param b The second string to compare.
 * @returns True if the strings are equal.
 * @throws {InvalidParameterError} If inputs are too long or have invalid encoding.
 */
export function secureCompare(
  a: string | undefined,
  b: string | undefined,
): boolean {
  const { sa, sb } = validateAndNormalizeInputs(a, b);

  // Emit telemetry for near-limit inputs to detect DoS probing
  if (Math.max(sa.length, sb.length) >= MAX_COMPARISON_LENGTH - 64) {
    safeEmitMetric("secureCompare.nearLimit", 1, { reason: "near-limit" });
  }

  // eslint-disable-next-line functional/no-let -- accumulator for constant-time compare
  let diff = 0;

  // eslint-disable-next-line functional/no-let -- loop counter for fixed-length compare
  for (let index = 0; index < MAX_COMPARISON_LENGTH; index++) {
    const ca = sa.charCodeAt(index) || 0;
    const cb = sb.charCodeAt(index) || 0;
    diff |= ca ^ cb;
  }

  return diff === 0 && sa.length === sb.length;
}

/**
 * Checks crypto availability and returns required objects.
 */
async function checkCryptoAvailability(options?: {
  readonly requireCrypto?: boolean;
}): Promise<{
  readonly strict: boolean;
  readonly crypto: Crypto;
  readonly subtle: SubtleCrypto;
}> {
  const strict = options?.requireCrypto === true || isSecurityStrict();

  const crypto = await ensureCrypto();
  const subtle = (crypto as { readonly subtle?: SubtleCrypto }).subtle;
  if (!subtle?.digest) {
    if (strict) {
      throw new CryptoUnavailableError("SubtleCrypto.digest is unavailable.");
    }
    safeEmitMetric("secureCompare.fallback", 1, {
      requireCrypto: String(!!options?.requireCrypto),
      subtlePresent: "0",
      strict: strict ? "1" : "0",
    });
    throw new CryptoUnavailableError("SubtleCrypto.digest is unavailable.");
  }

  return { strict, crypto, subtle };
}

/**
 * Performs constant-time comparison of two Uint8Arrays.
 */
function compareUint8Arrays(ua: Uint8Array, ub: Uint8Array): boolean {
  // Constant-time compare on fixed digest size

  // eslint-disable-next-line functional/no-let -- accumulator for constant-time array compare
  let diff = 0;
  const len = Math.max(ua.length, ub.length, 32);
  // eslint-disable-next-line functional/no-let -- loop counter for array comparison
  for (let i = 0; i < len; i++) {
    const ca = ua[i] ?? 0;
    const cb = ub[i] ?? 0;
    diff |= ca ^ cb;
  }
  return diff === 0 && ua.length === ub.length;
}

/**
 * Asynchronously performs a timing-safe string comparison, leveraging the
 * Web Crypto API for the highest security guarantees.
 *
 * @param a The first string to compare.
 * @param b The second string to compare.
 * @param options Configuration for the comparison.
 * @param options.requireCrypto If true, the function will throw an error if the
 *   Web Crypto API is unavailable, enforcing the "Fail Loudly, Fail Safely"
 *   principle. **This is the recommended setting for all security-critical
 *   comparisons**, per the Security Constitution.
 * @returns A promise that resolves to true if the strings are equal.
 */
export async function secureCompareAsync(
  a: string | undefined,
  b: string | undefined,
  options?: { readonly requireCrypto?: boolean },
): Promise<boolean> {
  const { sa, sb } = validateAndNormalizeInputs(a, b);

  // Emit telemetry for near-limit inputs to detect DoS probing
  if (Math.max(sa.length, sb.length) >= MAX_COMPARISON_LENGTH - 64) {
    safeEmitMetric("secureCompareAsync.nearLimit", 1, { reason: "near-limit" });
  }

  try {
    const { subtle } = await checkCryptoAvailability(options);

    // eslint-disable-next-line functional/no-let -- temporary buffers created and wiped in finally
    let ua: Uint8Array | undefined;

    // eslint-disable-next-line functional/no-let -- temporary buffers created and wiped in finally
    let ub: Uint8Array | undefined;

    try {
      const [da, db] = await Promise.all([
        subtle.digest("SHA-256", SHARED_ENCODER.encode(sa)),
        subtle.digest("SHA-256", SHARED_ENCODER.encode(sb)),
      ]);
      ua = new Uint8Array(da);
      ub = new Uint8Array(db);

      return compareUint8Arrays(ua, ub);
    } finally {
      // Best-effort wipe
      if (ua) secureWipe(ua);
      if (ub) secureWipe(ub);
    }
  } catch (error) {
    // Handle crypto unavailability by falling back to non-crypto comparison
    const strict = options?.requireCrypto === true || isSecurityStrict();
    if (error instanceof CryptoUnavailableError) {
      if (strict) {
        throw error;
      }
      return secureCompare(sa, sb);
    }

    // Re-throw other crypto errors in strict mode
    if (strict) {
      if (!(error instanceof CryptoUnavailableError)) {
        // normalize to crypto unavailable if it was another crypto failure
        throw new CryptoUnavailableError(
          "Cryptographic compare failed in strict mode.",
        );
      }
      throw error;
    }

    if (isDevelopment()) {
      secureDevLog(
        "error",
        "secureCompareAsync",
        "Crypto compare failed; falling back",
        {
          error: sanitizeErrorForLogs(error),
        },
      );
    }
    safeEmitMetric("secureCompare.fallback", 1, {
      requireCrypto: String(!!options?.requireCrypto),
      subtlePresent: "unknown",
      strict: strict ? "1" : "0",
    });
    return secureCompare(sa, sb);
  }
}

// --- Safe Logging & Redaction ---

/** Maximum recursion depth for the redaction function. */
export const MAX_REDACT_DEPTH = 8;
/** Maximum length of a string in logs before it is truncated. */
export const MAX_LOG_STRING = 8192;

<<<<<<< HEAD
=======
// NEW: Breadth limits to complement depth caps
const MAX_KEYS_PER_OBJECT = 64;
const MAX_ITEMS_PER_ARRAY = 128;

>>>>>>> 97703493
const JWT_LIKE_REGEX = /^eyJ[\w-]{5,}\.[\w-]{5,}\.[\w-]{5,}$/;
const REDACTED_VALUE = "[REDACTED]";
const SAFE_KEY_REGEX = /^[\w.-]{1,64}$/;

/**
 * Checks if a key contains sensitive API-related terms.
 */
function isApiKey(key: string): boolean {
  return /\b(?:api[_-]?key|x[_-]?api[_-]?key)\b/i.test(key);
}

/**
 * Checks if a key contains sensitive token-related terms.
 */
function isTokenKey(key: string): boolean {
  return /\b(?:access[_-]?token|refresh[_-]?token|bearer|token)\b/i.test(key);
}

/**
 * Checks if a key contains sensitive authentication terms.
 */
function isAuthKey(key: string): boolean {
  return /\b(?:password|passphrase|secret|credential|private[_-]?key|authorization)\b/i.test(
    key,
  );
}

/**
 * Checks if a key contains other sensitive terms.
 */
function isOtherSensitiveKey(key: string): boolean {
  return /\b(?:jwt|session|cert|signature)\b/i.test(key);
}

/**
 * Checks if a key should be redacted based on security patterns.
 */
function isSensitiveKey(key: string): boolean {
  return (
    isApiKey(key) ||
    isTokenKey(key) ||
    isAuthKey(key) ||
    isOtherSensitiveKey(key)
  );
}

function _truncateIfLong(s: string): string {
  return s.length > MAX_LOG_STRING
    ? s.slice(0, MAX_LOG_STRING) +
        `...[TRUNCATED ${s.length - MAX_LOG_STRING} chars]`
    : s;
}

function _redactPrimitive(value: unknown): unknown {
  if (typeof value !== "string") return value;
  if (JWT_LIKE_REGEX.test(value)) return REDACTED_VALUE;
  if (
    /(?:^|[\s,&])(?:password|pass|token|secret|bearer|jwt|authorization)\s*[=:]/i.test(
      value,
    )
  ) {
    return REDACTED_VALUE;
  }
  if (value.length > MAX_LOG_STRING) return _truncateIfLong(value);
  return value;
}

function _redactObject(
  object: Record<string, unknown>,
  depth: number,
): unknown {
  const entriesSource = Object.entries(object).filter(
    ([key]) =>
      key !== "__proto__" && key !== "prototype" && key !== "constructor",
  );
  // Filter and process keys while avoiding inclusion of unsafe key names.
  // Keys that don't match SAFE_KEY_REGEX are counted and not included in
  // the resulting object to prevent accidental leakage of internal or
  // sensitive key identifiers. We still redact values for known sensitive
  // keys when the name is safe.
<<<<<<< HEAD
  let unsafeCount = 0;
  const loggingCfg = getLoggingConfig();
  const includeHashes =
    !environment.isProduction && loggingCfg.allowUnsafeKeyNamesInDev &&
    loggingCfg.includeUnsafeKeyHashesInDev;
  const unsafeHashes: string[] = [];
=======
  // eslint-disable-next-line functional/no-let -- intentional mutable counter for unsafe key count
  let unsafeCount = 0;
  const loggingCfg = getLoggingConfig();
  const includeHashes =
    !environment.isProduction &&
    loggingCfg.allowUnsafeKeyNamesInDev &&
    loggingCfg.includeUnsafeKeyHashesInDev;
  // mutable on-purpose for collecting dev-only hashes
  // eslint-disable-next-line functional/no-let -- collecting dev-only hashes in a local mutable
  let unsafeHashes: readonly string[] = [];
>>>>>>> 97703493
  const result = entriesSource.reduce(
    (acc, [key, rawValue]) => {
      if (!SAFE_KEY_REGEX.test(key)) {
        unsafeCount += 1;
        if (includeHashes) {
          try {
            // Non-blocking best-effort: compute a SHA-256 hex digest of
            // the key + optional salt. Use the synchronous JS-only hasher
            // as a fallback to avoid introducing runtime crypto failures.
            const salt = loggingCfg.unsafeKeyHashSalt ?? "";
            const input = `${salt}:${key}`;
            // Use builtin subtle if available; otherwise fallback to a
            // simple JS-based hash (not cryptographically strong) to
            // maintain deterministic debug output in development.
            // Compute a deterministic, synchronous, non-crypto hash (DJB2)
            // for development-only debugging. This avoids any possibility
            // of emitting raw key names or relying on async subtle.digest
            // inside a sync code path.
            // eslint-disable-next-line functional/no-let -- intentional local loop counter for DJB2
            let h = 5381;
            // eslint-disable-next-line functional/no-let -- loop counter
            for (let i = 0; i < input.length; i++) {
              /* intentional bitwise ops for DJB2 */
<<<<<<< HEAD
                h = ((h << 5) + h) ^ input.charCodeAt(i);
            }
            // Normalize to hex string; intentionally mutate local dev-only array
            // eslint-disable-next-line functional/immutable-data -- local dev-only collection
            unsafeHashes.push((h >>> 0).toString(16));
=======
              h = ((h << 5) + h) ^ input.charCodeAt(i);
            }
            // Normalize to hex string; append immutably to avoid mutating shared
            // arrays while still keeping this local, development-only collection.
            unsafeHashes = [...unsafeHashes, (h >>> 0).toString(16)];
>>>>>>> 97703493
          } catch {
            /* ignore hashing failures in dev */
          }
        }
        return acc;
      }

      if (isSensitiveKey(key)) return { ...acc, [key]: REDACTED_VALUE };

      const v: unknown = (() => {
        if (typeof rawValue === "string") return _redactPrimitive(rawValue);
        if (rawValue && typeof rawValue === "object")
          return _redact(rawValue, depth + 1);
        return rawValue;
      })();

      return { ...acc, [key]: v };
    },
    Object.create(null) as Record<string, unknown>,
  );

  if (unsafeCount > 0) {
    // Include a count rather than the actual unsafe keys to avoid key-name leakage.
    const baseOut: Record<string, unknown> = {
      ...result,
      __unsafe_key_count__: unsafeCount,
    };
    return unsafeHashes.length > 0
      ? { ...baseOut, ["__unsafe_key_hashes__"]: unsafeHashes.slice(0, 32) }
      : baseOut;
  }

  return result;
}

function _cloneAndNormalizeForLogging(
  data: unknown,
  depth: number,

  visited: ReadonlySet<unknown>,
): unknown {
  if (depth >= MAX_REDACT_DEPTH) {
    return { __redacted: true, reason: "max-depth" };
  }
  if (data === null || typeof data !== "object") {
    if (typeof data === "bigint") return `${data.toString()}n`;
    return data;
  }
  if (visited.has(data)) {
    return { __redacted: true, reason: "circular-reference" };
  }
<<<<<<< HEAD

  // Create a new Set for this recursion branch without mutating the caller's set
  const branchVisited = new Set([...visited, data]);
  return handleSpecialObjectTypes(data, depth, branchVisited);
}

/**
 * Handles special object types for logging normalization.
 */
function handleSpecialObjectTypes(
  data: object,
  depth: number,

  visited: ReadonlySet<unknown>,
): unknown {
  if (data instanceof Error) {
    return sanitizeErrorForLogs(data);
  }
  if (data instanceof Date) {
    return data.toISOString();
  }
  if (data instanceof ArrayBuffer) {
    return { __arrayBuffer: data.byteLength };
  }
  if (ArrayBuffer.isView(data)) {
    return handleTypedArray(data);
  }
  if (Array.isArray(data)) {
    return handleArray(data, depth, visited);
  }
  return handlePlainObject(data, depth, visited);
}

/**
 * Handles TypedArray objects for logging.
 */
function handleTypedArray(data: ArrayBufferView): unknown {
  return {
    __typedArray: {
      ctor: (data as { readonly constructor?: { readonly name: string } })
        ?.constructor?.name,
      byteLength: data.byteLength,
    },
  };
}

/**
 * Handles Array objects for logging.
 */
function handleArray(
  data: readonly unknown[],
  depth: number,

  visited: ReadonlySet<unknown>,
): unknown {
  return data.map((item) =>
    _cloneAndNormalizeForLogging(item, depth + 1, visited),
  );
}

/**
 * Handles plain objects for logging.
 */
function handlePlainObject(
  data: object,
  depth: number,

  visited: ReadonlySet<unknown>,
): unknown {
  const keys = Object.keys(data).filter(
    (k) => k !== "__proto__" && k !== "prototype" && k !== "constructor",
  );

  const result = keys.reduce(
    (acc, key) => {
      try {
        const v = _cloneAndNormalizeForLogging(
          (data as Record<string, unknown>)[key],
          depth + 1,
          visited,
        );
        return { ...acc, [key]: v };
      } catch {
        return { ...acc, [key]: { __redacted: true, reason: "getter-threw" } };
      }
    },
    Object.create(null) as Record<string, unknown>,
  );
=======

  // Create a new Set for this recursion branch without mutating the caller's set
  const branchVisited = new Set([...visited, data]);
  return handleSpecialObjectTypes(data, depth, branchVisited);
}

/**
 * Handles special object types for logging normalization.
 */
function handleSpecialObjectTypes(
  data: object,
  depth: number,

  visited: ReadonlySet<unknown>,
): unknown {
  // NEW: Opaque handling for Map/Set to avoid leaking entries
  try {
    if (data instanceof Map) {
      return {
        __type: "Map",
        size: data.size,
        __redacted: true,
        reason: "content-not-logged",
      };
    }
    if (data instanceof Set) {
      return {
        __type: "Set",
        size: data.size,
        __redacted: true,
        reason: "content-not-logged",
      };
    }
  } catch {
    // ignore prototype trickery; fall through to other handlers
  }

  if (data instanceof Error) {
    return sanitizeErrorForLogs(data);
  }
  if (data instanceof Date) {
    return data.toISOString();
  }
  if (data instanceof ArrayBuffer) {
    return { __arrayBuffer: data.byteLength };
  }
  if (ArrayBuffer.isView(data)) {
    return handleTypedArray(data);
  }
  if (Array.isArray(data)) {
    return handleArray(data, depth, visited);
  }
  return handlePlainObject(data, depth, visited);
}

/**
 * Handles TypedArray objects for logging.
 */
function handleTypedArray(data: ArrayBufferView): unknown {
  return {
    __typedArray: {
      ctor: (data as { readonly constructor?: { readonly name: string } })
        ?.constructor?.name,
      byteLength: data.byteLength,
    },
  };
}

/**
 * Handles Array objects for logging.
 */
function handleArray(
  data: readonly unknown[],
  depth: number,

  visited: ReadonlySet<unknown>,
): unknown {
  // NEW: breadth limiting
  const limit = Math.min(MAX_ITEMS_PER_ARRAY, Math.max(0, data.length));
  /* eslint-disable functional/prefer-readonly-type -- mutable array for building result */
  const out: unknown[] = [];
  /* eslint-enable functional/prefer-readonly-type */
  // eslint-disable-next-line functional/no-let -- intentional loop counter for array breadth processing
  for (let i = 0; i < limit; i++) {
    /* eslint-disable functional/immutable-data -- intentional push to build array */
    out.push(_cloneAndNormalizeForLogging(data[i], depth + 1, visited));
    /* eslint-enable functional/immutable-data */
  }
  if (data.length > limit) {
    /* eslint-disable functional/immutable-data -- intentional push for truncation summary */
    out.push({
      __truncated: true,
      originalCount: data.length,
      displayedCount: limit,
    });
    /* eslint-enable functional/immutable-data */
  }
  return out;
}

/**
 * Handles plain objects for logging.
 */
function handlePlainObject(
  data: object,
  depth: number,

  visited: ReadonlySet<unknown>,
): unknown {
  const result = Object.create(null) as Record<string, unknown>;

  // NEW: count symbol keys without exposing them
  try {
    const symCount = Object.getOwnPropertySymbols?.(data)?.length ?? 0;
    if (symCount > 0) {
      // eslint-disable-next-line functional/immutable-data
      result["__symbol_key_count__"] = symCount;
    }
  } catch {
    // ignore
  }

  const allKeys = Object.keys(data).filter(
    (k) => k !== "__proto__" && k !== "prototype" && k !== "constructor",
  );
  // NEW: breadth limiting for keys
  const limit = Math.min(MAX_KEYS_PER_OBJECT, Math.max(0, allKeys.length));
  /* eslint-disable functional/no-let -- loop counter for key processing */
  for (let i = 0; i < limit; i++) {
    const key = allKeys[i]!;
    try {
      // eslint-disable-next-line functional/immutable-data
      result[key] = _cloneAndNormalizeForLogging(
        (data as Record<string, unknown>)[key],
        depth + 1,
        visited,
      );
    } catch {
      // eslint-disable-next-line functional/immutable-data
      result[key] = { __redacted: true, reason: "getter-threw" };
    }
  }
  /* eslint-enable functional/no-let */
  if (allKeys.length > limit) {
    // eslint-disable-next-line functional/immutable-data
    result["__additional_keys__"] = {
      __truncated: true,
      originalCount: allKeys.length,
      displayedCount: limit,
    };
  }
>>>>>>> 97703493

  return result;
}

/**
 * Recursively sanitizes and redacts sensitive information from an object
 * before it is logged. This function is for internal use.
 * @internal
 */
export function _redact(data: unknown, depth = 0): unknown {
  if (depth === 0) {
    const sanitizedData = _cloneAndNormalizeForLogging(data, depth, new Set());
    return _redact(sanitizedData, 1);
  }

  if (data === null || typeof data !== "object") return _redactPrimitive(data);
  if (Array.isArray(data)) {
    return data.map((item) => _redact(item, depth + 1));
  }
  return _redactObject(data as Record<string, unknown>, depth);
}

// --- Dev log rate limiting (development only) ---
// Keep this small and auditable to satisfy Hardened Simplicity.
/* eslint-disable functional/no-let -- audited mutable state for rate limiting */
const DEV_LOG_TOKENS = 200; // Max logs per minute in dev

let devLogBucket = DEV_LOG_TOKENS;

let devLogLastRefill = Date.now();

let devLogDroppedCount = 0;

let devLogLastDropReport = 0;
/* eslint-enable functional/no-let */

function devLogAllow(): boolean {
  if (environment.isProduction) return false;
  const now = Date.now();
  const loggingCfg = getLoggingConfig();
  const tokensPerMinute = loggingCfg.rateLimitTokensPerMinute ?? DEV_LOG_TOKENS;

  // If the configured tokens-per-minute is lower than the current bucket,
  // clamp the bucket immediately so tests or runtime config changes take
  // effect without waiting for the next refill window.
  // This keeps the behaviour simple and auditable.
  if (devLogBucket > Math.max(0, Math.trunc(tokensPerMinute))) {
    devLogBucket = Math.max(0, Math.trunc(tokensPerMinute));
  }

  // Refill bucket once per minute using configured tokens
  if (now - devLogLastRefill >= 60_000) {
    devLogBucket = Math.max(1, Math.trunc(tokensPerMinute));
    devLogLastRefill = now;
  }
  if (devLogBucket > 0) {
    devLogBucket--;
    return true;
  }

  // Track dropped and occasionally emit a summary (no recursion into our logger)
  devLogDroppedCount++;
  if (now - devLogLastDropReport > 5_000) {
    devLogLastDropReport = now;
    try {
      // Do NOT call secureDevLog here; go straight to console
      // Avoid including user context; share only counts

      console.warn(
        "[security-kit] dev log rate-limit: dropping",
        devLogDroppedCount,
        "messages in the last 5s window",
      );
      // Emit telemetry for rate hits
      try {
        safeEmitMetric("logRateLimit.hit", devLogDroppedCount, {
          reason: "dev",
        });
      } catch {
        /* ignore telemetry failures */
      }
      devLogDroppedCount = 0;
    } catch {
      // ignore console errors in exotic environments
    }
  }
  return false;
}

type LogLevel = "debug" | "info" | "warn" | "error";

/**
 * Internal console wrapper for development-only logging.
 * @internal
 */
export function _devConsole(
  level: LogLevel,
  message: string,
  safeContext: unknown,
): void {
  if (environment.isProduction) return;
  // Serialize a string-safe representation of the context to avoid leaking structured data
  const ctxString = ((): string => {
    try {
<<<<<<< HEAD
=======
      // Use an untyped JS replacer to avoid explicit `any` annotations while
      // keeping a simple length truncation for string values. This local
      // function is intentionally narrow and used only for serializing
      // dev-only log context.
      /**
       * JSON replacer used only for dev logging string truncation.
       * @param _k The key (ignored).
       * @param v The value to process.
       */
>>>>>>> 97703493
      function replacer(_k: string, v: unknown): unknown {
        return typeof v === "string" && v.length > 1024
          ? `${v.slice(0, 1024)}...[TRUNC]`
          : v;
      }
<<<<<<< HEAD
      // eslint-disable-next-line @typescript-eslint/no-explicit-any -- JSON replacer signature requires `any`-compatible type
      return JSON.stringify(safeContext, replacer as any);
=======
      return JSON.stringify(safeContext, replacer);
>>>>>>> 97703493
    } catch {
      return String(safeContext);
    }
  })();
  const out = ctxString ? `${message} | context=${ctxString}` : message;
  switch (level) {
    case "debug":
      console.debug(out);
      break;
    case "info":
      console.info(out);
      break;
    case "warn":
      console.warn(out);
      break;
    case "error":
      console.error(out);
      break;
    default:
      console.info(out);
  }
}

/**
 * Logs a message and a context object in development environments ONLY.
 * The context object is automatically redacted to prevent accidental leakage
 * of sensitive information.
 * @param level The log level.
 * @param component The name of the component or module logging the message.
 * @param message The log message.
 * @param context An optional object containing additional context.
 */
export function secureDevLog(
  level: LogLevel,
  component: string,
  message: string,
  context: unknown = {},
): void {
  if (environment.isProduction) return;
  // Apply rate limit before any work (redaction, event dispatch, stringify)
  if (!devLogAllow()) return;

  const safeContext = _redact(context);
  const logEntry = {
    timestamp: new Date().toISOString(),
    level: level.toUpperCase(),
    component,
    message,
    context: safeContext,
  };

  if (typeof document !== "undefined" && typeof CustomEvent !== "undefined") {
    try {
      const safeEvent = {
        level: logEntry.level,
        component: logEntry.component,
        message: logEntry.message,
      };
      document.dispatchEvent(
        new CustomEvent("security-kit:log", { detail: safeEvent }),
      );
    } catch {
      /* ignore */
    }
  }

  const message_ = `[${logEntry.level}] (${component}) ${message}`;
  _devConsole(level, message_, safeContext);
}

// Set the logger for the dev-logger facade
setDevLogger(secureDevLog);

// Provide descriptive compatibility aliases for consumers that prefer
// more explicit names. These are simple re-exports and preserve behavior.
export const secureDevelopmentLog = secureDevLog;
export const setDevelopmentLogger = setDevLogger;

// --- Internal Utilities ---<|MERGE_RESOLUTION|>--- conflicted
+++ resolved
@@ -679,13 +679,10 @@
 /** Maximum length of a string in logs before it is truncated. */
 export const MAX_LOG_STRING = 8192;
 
-<<<<<<< HEAD
-=======
 // NEW: Breadth limits to complement depth caps
 const MAX_KEYS_PER_OBJECT = 64;
 const MAX_ITEMS_PER_ARRAY = 128;
 
->>>>>>> 97703493
 const JWT_LIKE_REGEX = /^eyJ[\w-]{5,}\.[\w-]{5,}\.[\w-]{5,}$/;
 const REDACTED_VALUE = "[REDACTED]";
 const SAFE_KEY_REGEX = /^[\w.-]{1,64}$/;
@@ -766,14 +763,6 @@
   // the resulting object to prevent accidental leakage of internal or
   // sensitive key identifiers. We still redact values for known sensitive
   // keys when the name is safe.
-<<<<<<< HEAD
-  let unsafeCount = 0;
-  const loggingCfg = getLoggingConfig();
-  const includeHashes =
-    !environment.isProduction && loggingCfg.allowUnsafeKeyNamesInDev &&
-    loggingCfg.includeUnsafeKeyHashesInDev;
-  const unsafeHashes: string[] = [];
-=======
   // eslint-disable-next-line functional/no-let -- intentional mutable counter for unsafe key count
   let unsafeCount = 0;
   const loggingCfg = getLoggingConfig();
@@ -784,7 +773,6 @@
   // mutable on-purpose for collecting dev-only hashes
   // eslint-disable-next-line functional/no-let -- collecting dev-only hashes in a local mutable
   let unsafeHashes: readonly string[] = [];
->>>>>>> 97703493
   const result = entriesSource.reduce(
     (acc, [key, rawValue]) => {
       if (!SAFE_KEY_REGEX.test(key)) {
@@ -808,19 +796,11 @@
             // eslint-disable-next-line functional/no-let -- loop counter
             for (let i = 0; i < input.length; i++) {
               /* intentional bitwise ops for DJB2 */
-<<<<<<< HEAD
-                h = ((h << 5) + h) ^ input.charCodeAt(i);
-            }
-            // Normalize to hex string; intentionally mutate local dev-only array
-            // eslint-disable-next-line functional/immutable-data -- local dev-only collection
-            unsafeHashes.push((h >>> 0).toString(16));
-=======
               h = ((h << 5) + h) ^ input.charCodeAt(i);
             }
             // Normalize to hex string; append immutably to avoid mutating shared
             // arrays while still keeping this local, development-only collection.
             unsafeHashes = [...unsafeHashes, (h >>> 0).toString(16)];
->>>>>>> 97703493
           } catch {
             /* ignore hashing failures in dev */
           }
@@ -872,96 +852,6 @@
   if (visited.has(data)) {
     return { __redacted: true, reason: "circular-reference" };
   }
-<<<<<<< HEAD
-
-  // Create a new Set for this recursion branch without mutating the caller's set
-  const branchVisited = new Set([...visited, data]);
-  return handleSpecialObjectTypes(data, depth, branchVisited);
-}
-
-/**
- * Handles special object types for logging normalization.
- */
-function handleSpecialObjectTypes(
-  data: object,
-  depth: number,
-
-  visited: ReadonlySet<unknown>,
-): unknown {
-  if (data instanceof Error) {
-    return sanitizeErrorForLogs(data);
-  }
-  if (data instanceof Date) {
-    return data.toISOString();
-  }
-  if (data instanceof ArrayBuffer) {
-    return { __arrayBuffer: data.byteLength };
-  }
-  if (ArrayBuffer.isView(data)) {
-    return handleTypedArray(data);
-  }
-  if (Array.isArray(data)) {
-    return handleArray(data, depth, visited);
-  }
-  return handlePlainObject(data, depth, visited);
-}
-
-/**
- * Handles TypedArray objects for logging.
- */
-function handleTypedArray(data: ArrayBufferView): unknown {
-  return {
-    __typedArray: {
-      ctor: (data as { readonly constructor?: { readonly name: string } })
-        ?.constructor?.name,
-      byteLength: data.byteLength,
-    },
-  };
-}
-
-/**
- * Handles Array objects for logging.
- */
-function handleArray(
-  data: readonly unknown[],
-  depth: number,
-
-  visited: ReadonlySet<unknown>,
-): unknown {
-  return data.map((item) =>
-    _cloneAndNormalizeForLogging(item, depth + 1, visited),
-  );
-}
-
-/**
- * Handles plain objects for logging.
- */
-function handlePlainObject(
-  data: object,
-  depth: number,
-
-  visited: ReadonlySet<unknown>,
-): unknown {
-  const keys = Object.keys(data).filter(
-    (k) => k !== "__proto__" && k !== "prototype" && k !== "constructor",
-  );
-
-  const result = keys.reduce(
-    (acc, key) => {
-      try {
-        const v = _cloneAndNormalizeForLogging(
-          (data as Record<string, unknown>)[key],
-          depth + 1,
-          visited,
-        );
-        return { ...acc, [key]: v };
-      } catch {
-        return { ...acc, [key]: { __redacted: true, reason: "getter-threw" } };
-      }
-    },
-    Object.create(null) as Record<string, unknown>,
-  );
-=======
 
   // Create a new Set for this recursion branch without mutating the caller's set
   const branchVisited = new Set([...visited, data]);
@@ -1113,7 +1003,6 @@
       displayedCount: limit,
     };
   }
->>>>>>> 97703493
 
   return result;
 }
@@ -1218,8 +1107,6 @@
   // Serialize a string-safe representation of the context to avoid leaking structured data
   const ctxString = ((): string => {
     try {
-<<<<<<< HEAD
-=======
       // Use an untyped JS replacer to avoid explicit `any` annotations while
       // keeping a simple length truncation for string values. This local
       // function is intentionally narrow and used only for serializing
@@ -1229,18 +1116,12 @@
        * @param _k The key (ignored).
        * @param v The value to process.
        */
->>>>>>> 97703493
       function replacer(_k: string, v: unknown): unknown {
         return typeof v === "string" && v.length > 1024
           ? `${v.slice(0, 1024)}...[TRUNC]`
           : v;
       }
-<<<<<<< HEAD
-      // eslint-disable-next-line @typescript-eslint/no-explicit-any -- JSON replacer signature requires `any`-compatible type
-      return JSON.stringify(safeContext, replacer as any);
-=======
       return JSON.stringify(safeContext, replacer);
->>>>>>> 97703493
     } catch {
       return String(safeContext);
     }
