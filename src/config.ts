--- conflicted
+++ resolved
@@ -51,13 +51,10 @@
    * telemetry mechanisms and avoid exposing key identifiers.
    */
   readonly unsafeKeyHashSalt?: string | undefined;
-<<<<<<< HEAD
-=======
   /**
    * Dev-only: maximum number of dev log tokens per minute. Defaults to 200.
    */
   readonly rateLimitTokensPerMinute?: number | undefined;
->>>>>>> 97703493
 };
 
 /* eslint-disable functional/no-let -- controlled mutable configuration allowed here */
@@ -65,10 +62,7 @@
   allowUnsafeKeyNamesInDev: false,
   includeUnsafeKeyHashesInDev: false,
   unsafeKeyHashSalt: undefined,
-<<<<<<< HEAD
-=======
   rateLimitTokensPerMinute: 200,
->>>>>>> 97703493
 };
 /* eslint-enable functional/no-let */
 
@@ -76,51 +70,6 @@
   return Object.freeze({ ..._loggingConfig });
 }
 
-<<<<<<< HEAD
-export function setLoggingConfig(cfg: Partial<LoggingConfig>): void {
-  if (getCryptoState() === CryptoState.Sealed) {
-    throw new InvalidConfigurationError(
-      "Configuration is sealed and cannot be changed.",
-    );
-  }
-
-  // Prevent enabling development-only unsafe key visibility in production.
-  if (environment.isProduction) {
-    if (
-      cfg.allowUnsafeKeyNamesInDev === true ||
-      cfg.includeUnsafeKeyHashesInDev === true
-    ) {
-      throw new InvalidParameterError(
-        "Dev-only logging features cannot be enabled in production.",
-      );
-    }
-  }
-
-  if (cfg.allowUnsafeKeyNamesInDev !== undefined) {
-    if (typeof cfg.allowUnsafeKeyNamesInDev !== "boolean") {
-      throw new InvalidParameterError(
-        "allowUnsafeKeyNamesInDev must be a boolean.",
-      );
-    }
-  }
-
-  if (cfg.includeUnsafeKeyHashesInDev !== undefined) {
-    if (typeof cfg.includeUnsafeKeyHashesInDev !== "boolean") {
-      throw new InvalidParameterError(
-        "includeUnsafeKeyHashesInDev must be a boolean.",
-      );
-    }
-  }
-
-  if (
-    cfg.unsafeKeyHashSalt !== undefined &&
-    typeof cfg.unsafeKeyHashSalt !== "string"
-  ) {
-    throw new InvalidParameterError("unsafeKeyHashSalt must be a string.");
-  }
-
-  _loggingConfig = { ..._loggingConfig, ...cfg } as LoggingConfig;
-=======
 // Helper result type for validated extraction
 type ExtractResult<T> =
   | { readonly present: true; readonly value: T }
@@ -261,7 +210,6 @@
     rateExtract,
   );
   _loggingConfig = { ..._loggingConfig, ...merged } as LoggingConfig;
->>>>>>> 97703493
 }
 
 /**
